import errno
import json
import msgpack
import time
<<<<<<< HEAD
import errno
from cocaine import concurrent
=======
>>>>>>> 4d29fb4f

from tornado.ioloop import IOLoop

<<<<<<< HEAD
from cocaine.protocol import ChokeEvent
=======
from cocaine.exceptions import ChokeEvent, CocaineError
from cocaine.futures import chain
>>>>>>> 4d29fb4f
from cocaine.tools.actions import common, app, profile, runlist, crashlog, group
from cocaine.tools.error import Error as ToolsError
from cocaine.tools import log


__author__ = 'EvgenySafronov <division494@gmail.com>'


class ToolHandler(object):
    def __init__(self, Action):
        self._Action = Action

    @concurrent.engine
    def execute(self, **config):
        try:
            action = self._Action(**config)
            result = yield action.execute()
            self._processResult(result)
        except (ChokeEvent, StopIteration):
            pass
        except (CocaineError, ToolsError) as err:
            log.error(err)
            exit(128)
        except ValueError as err:
            log.error(err)
            exit(errno.EINVAL)
        except Exception as err:
            log.error(err)
            exit(128)
        finally:
            IOLoop.instance().stop()

    def _processResult(self, result):
        pass


class JsonToolHandler(ToolHandler):
    def _processResult(self, result):
        print(json.dumps(result, indent=4))


class CrashlogStatusToolHandler(ToolHandler):
    FORMAT_HEADER = '{0:^20} {1:^10} {2:^26} {3:^36}'
    HEADER = FORMAT_HEADER.format('Application', 'Total', 'Last', 'UUID')
    FORMAT_CONTENT = '{0:<20}|{1:^10}|{2:^26}|{3:^38}'

    def _processResult(self, result):
        if not result:
            print('There are no applications with crashlogs')

        key = lambda (app, (timestamp, time, uuid), total): timestamp

        log.info(self.HEADER)
        for app, (timestamp, time, uuid), total in sorted(result, key=key):
            print(self.FORMAT_CONTENT.format(app, total, time, uuid))


class CrashlogListToolHandler(ToolHandler):
    FORMAT_HEADER = '{0:^20} {1:^26} {2:^36}'
    HEADER = FORMAT_HEADER.format('Timestamp', 'Time', 'UUID')

    def _processResult(self, result):
        if not result:
            log.info('Crashlog list is empty')
            return

        log.info(self.HEADER)
        for timestamp, time, uuid in sorted(crashlog._parseCrashlogs(result), key=lambda (ts, time, uuid): ts):
            print(self.FORMAT_HEADER.format(timestamp, time, uuid))


class CrashlogViewToolHandler(ToolHandler):
    def _processResult(self, result):
        print('\n'.join(msgpack.loads(result)))


class CallActionCli(ToolHandler):
    def _processResult(self, result):
        requestType = result['request']
        response = result['response']
        if requestType == 'api':
            log.info('Service provides following API:')
            log.info('\n'.join(' - {0}'.format(method) for method in response))
        elif requestType == 'invoke':
            print(response)


NG_ACTIONS = {
    'info': JsonToolHandler(common.NodeInfo),
    'call': CallActionCli(common.Call),

    'app:check': ToolHandler(app.Check),
    'app:list': JsonToolHandler(app.List),
    'app:view': JsonToolHandler(app.View),
    'app:remove': ToolHandler(app.Remove),
    'app:upload': ToolHandler(app.LocalUpload),
    'app:upload-docker': ToolHandler(app.DockerUpload),
    'app:upload-manual': ToolHandler(app.Upload),
    'app:start': JsonToolHandler(app.Start),
    'app:pause': JsonToolHandler(app.Stop),
    'app:stop': JsonToolHandler(app.Stop),
    'app:restart': JsonToolHandler(app.Restart),

    'profile:list': JsonToolHandler(profile.List),
    'profile:view': JsonToolHandler(profile.View),
    'profile:upload': ToolHandler(profile.Upload),
    'profile:remove': ToolHandler(profile.Remove),

    'runlist:list': JsonToolHandler(runlist.List),
    'runlist:view': JsonToolHandler(runlist.View),
    'runlist:add-app': ToolHandler(runlist.AddApplication),
    'runlist:create': ToolHandler(runlist.Create),
    'runlist:upload': ToolHandler(runlist.Upload),
    'runlist:remove': ToolHandler(runlist.Remove),

    'group:list': JsonToolHandler(group.List),
    'group:view': JsonToolHandler(group.View),
    'group:create': ToolHandler(group.Create),
    'group:remove': ToolHandler(group.Remove),
    'group:refresh': ToolHandler(group.Refresh),
    'group:app:add': ToolHandler(group.AddApplication),
    'group:app:remove': ToolHandler(group.RemoveApplication),

    'crashlog:status': CrashlogStatusToolHandler(crashlog.Status),
    'crashlog:list': CrashlogListToolHandler(crashlog.List),
    'crashlog:view': CrashlogViewToolHandler(crashlog.View),
    'crashlog:remove': ToolHandler(crashlog.Remove),
    'crashlog:removeall': ToolHandler(crashlog.RemoveAll),
}


class Executor(object):
    """
    This class represents abstract action executor for specified service 'serviceName' and actions pool
    """
    def __init__(self, timeout=None):
        self.timeout = timeout
        self._loop = None

    @property
    def loop(self):
        """Lazy event loop initialization"""
        if self._loop:
            self._loop = IOLoop.current()
            return self._loop
        return IOLoop.current()

    def executeAction(self, actionName, **options):
        """
        Tries to create service 'serviceName' gets selected action and (if success) invokes it. If any error is
        occurred, it will be immediately printed to stderr and application exits with return code 1

        :param actionName: action name that must be available for selected service
        :param options: various action configuration
        """
        assert actionName in NG_ACTIONS, 'wrong action - {0}'.format(actionName)

        action = NG_ACTIONS[actionName]
        action.execute(**options)
        if self.timeout is not None:
            self.loop.add_timeout(time.time() + self.timeout, self.timeoutErrorback)
        self.loop.start()

    def timeoutErrorback(self):
        log.error('Timeout')
        self.loop.stop()
        exit(errno.ETIMEDOUT)<|MERGE_RESOLUTION|>--- conflicted
+++ resolved
@@ -2,20 +2,12 @@
 import json
 import msgpack
 import time
-<<<<<<< HEAD
-import errno
-from cocaine import concurrent
-=======
->>>>>>> 4d29fb4f
 
 from tornado.ioloop import IOLoop
 
-<<<<<<< HEAD
+from cocaine import concurrent
+from cocaine.exceptions import CocaineError
 from cocaine.protocol import ChokeEvent
-=======
-from cocaine.exceptions import ChokeEvent, CocaineError
-from cocaine.futures import chain
->>>>>>> 4d29fb4f
 from cocaine.tools.actions import common, app, profile, runlist, crashlog, group
 from cocaine.tools.error import Error as ToolsError
 from cocaine.tools import log
